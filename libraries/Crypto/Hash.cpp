--- conflicted
+++ resolved
@@ -27,11 +27,7 @@
  * \class Hash Hash.h <Hash.h>
  * \brief Abstract base class for cryptographic hash algorithms.
  *
-<<<<<<< HEAD
- * \sa SHA224, SHA256, SHA3_256, BLAKE2s
-=======
- * \sa SHA256, SHA384, SHA3_256, BLAKE2s
->>>>>>> 750e79b2
+ * \sa SHA224, SHA256, SHA384, SHA3_256, BLAKE2s
  */
 
 /**
