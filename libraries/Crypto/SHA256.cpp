/*
 * Copyright (C) 2015 Southern Storm Software, Pty Ltd.
 *
 * Permission is hereby granted, free of charge, to any person obtaining a
 * copy of this software and associated documentation files (the "Software"),
 * to deal in the Software without restriction, including without limitation
 * the rights to use, copy, modify, merge, publish, distribute, sublicense,
 * and/or sell copies of the Software, and to permit persons to whom the
 * Software is furnished to do so, subject to the following conditions:
 *
 * The above copyright notice and this permission notice shall be included
 * in all copies or substantial portions of the Software.
 *
 * THE SOFTWARE IS PROVIDED "AS IS", WITHOUT WARRANTY OF ANY KIND, EXPRESS
 * OR IMPLIED, INCLUDING BUT NOT LIMITED TO THE WARRANTIES OF MERCHANTABILITY,
 * FITNESS FOR A PARTICULAR PURPOSE AND NONINFRINGEMENT. IN NO EVENT SHALL THE
 * AUTHORS OR COPYRIGHT HOLDERS BE LIABLE FOR ANY CLAIM, DAMAGES OR OTHER
 * LIABILITY, WHETHER IN AN ACTION OF CONTRACT, TORT OR OTHERWISE, ARISING
 * FROM, OUT OF OR IN CONNECTION WITH THE SOFTWARE OR THE USE OR OTHER
 * DEALINGS IN THE SOFTWARE.
 */

#include "SHA256.h"
#include "Crypto.h"
#include "utility/RotateUtil.h"
#include "utility/EndianUtil.h"
#include "utility/ProgMemUtil.h"
#include <string.h>

/**
 * \class SHA256 SHA256.h <SHA256.h>
 * \brief SHA-256 hash algorithm.
 *
 * Reference: http://en.wikipedia.org/wiki/SHA-2
 *
<<<<<<< HEAD
 * \sa SHA224, SHA512, SHA3_256, BLAKE2s
=======
 * \sa SHA384, SHA512, SHA3_256, BLAKE2s
>>>>>>> 750e79b2
 */

/**
 * \brief Constructs a SHA-256 hash object.
 */
SHA256::SHA256()
{
    reset();
}

/**
 * \brief Destroys this SHA-256 hash object after clearing
 * sensitive information.
 */
SHA256::~SHA256()
{
    clean(state);
}

size_t SHA256::hashSize() const
{
    return 32;
}

size_t SHA256::blockSize() const
{
    return 64;
}

void SHA256::reset()
{
    state.h[0] = 0x6a09e667;
    state.h[1] = 0xbb67ae85;
    state.h[2] = 0x3c6ef372;
    state.h[3] = 0xa54ff53a,
    state.h[4] = 0x510e527f;
    state.h[5] = 0x9b05688c;
    state.h[6] = 0x1f83d9ab;
    state.h[7] = 0x5be0cd19;
    state.chunkSize = 0;
    state.length = 0;
}

void SHA256::update(const void *data, size_t len)
{
    // Update the total length (in bits, not bytes).
    state.length += ((uint64_t)len) << 3;

    // Break the input up into 512-bit chunks and process each in turn.
    const uint8_t *d = (const uint8_t *)data;
    while (len > 0) {
        uint8_t size = 64 - state.chunkSize;
        if (size > len)
            size = len;
        memcpy(((uint8_t *)state.w) + state.chunkSize, d, size);
        state.chunkSize += size;
        len -= size;
        d += size;
        if (state.chunkSize == 64) {
            processChunk();
            state.chunkSize = 0;
        }
    }
}

void SHA256::finalize(void *hash, size_t len)
{
    // Pad the last chunk.  We may need two padding chunks if there
    // isn't enough room in the first for the padding and length.
    uint8_t *wbytes = (uint8_t *)state.w;
    if (state.chunkSize <= (64 - 9)) {
        wbytes[state.chunkSize] = 0x80;
        memset(wbytes + state.chunkSize + 1, 0x00, 64 - 8 - (state.chunkSize + 1));
        state.w[14] = htobe32((uint32_t)(state.length >> 32));
        state.w[15] = htobe32((uint32_t)state.length);
        processChunk();
    } else {
        wbytes[state.chunkSize] = 0x80;
        memset(wbytes + state.chunkSize + 1, 0x00, 64 - (state.chunkSize + 1));
        processChunk();
        memset(wbytes, 0x00, 64 - 8);
        state.w[14] = htobe32((uint32_t)(state.length >> 32));
        state.w[15] = htobe32((uint32_t)state.length);
        processChunk();
    }

    // Convert the result into big endian and return it.
    for (uint8_t posn = 0; posn < 8; ++posn)
        state.w[posn] = htobe32(state.h[posn]);

    // Copy the hash to the caller's return buffer.
    size_t maxHashSize = hashSize();
    if (len > maxHashSize)
        len = maxHashSize;
    memcpy(hash, state.w, len);
}

void SHA256::clear()
{
    clean(state);
    reset();
}

void SHA256::resetHMAC(const void *key, size_t keyLen)
{
    formatHMACKey(state.w, key, keyLen, 0x36);
    state.length += 64 * 8;
    processChunk();
}

void SHA256::finalizeHMAC(const void *key, size_t keyLen, void *hash, size_t hashLen)
{
    uint8_t temp[32];
    finalize(temp, sizeof(temp));
    formatHMACKey(state.w, key, keyLen, 0x5C);
    state.length += 64 * 8;
    processChunk();
    update(temp, hashSize());
    finalize(hash, hashLen);
    clean(temp);
}

/**
 * \brief Processes a single 512-bit chunk with the core SHA-256 algorithm.
 *
 * Reference: http://en.wikipedia.org/wiki/SHA-2
 */
void SHA256::processChunk()
{
    // Round constants for SHA-256.
    static uint32_t const k[64] PROGMEM = {
        0x428a2f98, 0x71374491, 0xb5c0fbcf, 0xe9b5dba5,
        0x3956c25b, 0x59f111f1, 0x923f82a4, 0xab1c5ed5,
        0xd807aa98, 0x12835b01, 0x243185be, 0x550c7dc3,
        0x72be5d74, 0x80deb1fe, 0x9bdc06a7, 0xc19bf174,
        0xe49b69c1, 0xefbe4786, 0x0fc19dc6, 0x240ca1cc,
        0x2de92c6f, 0x4a7484aa, 0x5cb0a9dc, 0x76f988da,
        0x983e5152, 0xa831c66d, 0xb00327c8, 0xbf597fc7,
        0xc6e00bf3, 0xd5a79147, 0x06ca6351, 0x14292967,
        0x27b70a85, 0x2e1b2138, 0x4d2c6dfc, 0x53380d13,
        0x650a7354, 0x766a0abb, 0x81c2c92e, 0x92722c85,
        0xa2bfe8a1, 0xa81a664b, 0xc24b8b70, 0xc76c51a3,
        0xd192e819, 0xd6990624, 0xf40e3585, 0x106aa070,
        0x19a4c116, 0x1e376c08, 0x2748774c, 0x34b0bcb5,
        0x391c0cb3, 0x4ed8aa4a, 0x5b9cca4f, 0x682e6ff3,
        0x748f82ee, 0x78a5636f, 0x84c87814, 0x8cc70208,
        0x90befffa, 0xa4506ceb, 0xbef9a3f7, 0xc67178f2
    };

    // Convert the first 16 words from big endian to host byte order.
    uint8_t index;
    for (index = 0; index < 16; ++index)
        state.w[index] = be32toh(state.w[index]);

    // Initialise working variables to the current hash value.
    uint32_t a = state.h[0];
    uint32_t b = state.h[1];
    uint32_t c = state.h[2];
    uint32_t d = state.h[3];
    uint32_t e = state.h[4];
    uint32_t f = state.h[5];
    uint32_t g = state.h[6];
    uint32_t h = state.h[7];

    // Perform the first 16 rounds of the compression function main loop.
    uint32_t temp1, temp2;
    for (index = 0; index < 16; ++index) {
        temp1 = h + pgm_read_dword(k + index) + state.w[index] +
                (rightRotate6(e) ^ rightRotate11(e) ^ rightRotate25(e)) +
                ((e & f) ^ ((~e) & g));
        temp2 = (rightRotate2(a) ^ rightRotate13(a) ^ rightRotate22(a)) +
                ((a & b) ^ (a & c) ^ (b & c));
        h = g;
        g = f;
        f = e;
        e = d + temp1;
        d = c;
        c = b;
        b = a;
        a = temp1 + temp2;
    }

    // Perform the 48 remaining rounds.  We expand the first 16 words to
    // 64 in-place in the "w" array.  This saves 192 bytes of memory
    // that would have otherwise need to be allocated to the "w" array.
    for (; index < 64; ++index) {
        // Expand the next word.
        temp1 = state.w[(index - 15) & 0x0F];
        temp2 = state.w[(index - 2) & 0x0F];
        temp1 = state.w[index & 0x0F] =
            state.w[(index - 16) & 0x0F] + state.w[(index - 7) & 0x0F] +
                (rightRotate7(temp1) ^ rightRotate18(temp1) ^ (temp1 >> 3)) +
                (rightRotate17(temp2) ^ rightRotate19(temp2) ^ (temp2 >> 10));

        // Perform the round.
        temp1 = h + pgm_read_dword(k + index) + temp1 +
                (rightRotate6(e) ^ rightRotate11(e) ^ rightRotate25(e)) +
                ((e & f) ^ ((~e) & g));
        temp2 = (rightRotate2(a) ^ rightRotate13(a) ^ rightRotate22(a)) +
                ((a & b) ^ (a & c) ^ (b & c));
        h = g;
        g = f;
        f = e;
        e = d + temp1;
        d = c;
        c = b;
        b = a;
        a = temp1 + temp2;
    }

    // Add the compressed chunk to the current hash value.
    state.h[0] += a;
    state.h[1] += b;
    state.h[2] += c;
    state.h[3] += d;
    state.h[4] += e;
    state.h[5] += f;
    state.h[6] += g;
    state.h[7] += h;

    // Attempt to clean up the stack.
    a = b = c = d = e = f = g = h = temp1 = temp2 = 0;
}<|MERGE_RESOLUTION|>--- conflicted
+++ resolved
@@ -33,11 +33,7 @@
  *
  * Reference: http://en.wikipedia.org/wiki/SHA-2
  *
-<<<<<<< HEAD
- * \sa SHA224, SHA512, SHA3_256, BLAKE2s
-=======
- * \sa SHA384, SHA512, SHA3_256, BLAKE2s
->>>>>>> 750e79b2
+ * \sa SHA224, SHA384, SHA512, SHA3_256, BLAKE2s
  */
 
 /**
